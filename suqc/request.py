#!/usr/bin/env python3

import glob
import multiprocessing
import os
from re import I
import shutil

from suqc.CommandBuilder.interfaces import Command
from suqc.CommandBuilder.interfaces.Python3Command import Python3Command
from suqc.environment import (
    CoupledEnvironmentManager,
    AbstractEnvironmentManager,
<<<<<<< HEAD
    CrownetSumoEnvironmentManager, CrownetSumoWrapper, VadereEnvironmentManager,
=======
    CrownetEnvironmentManager, 
>>>>>>> e21801a7
)
from omnetinireader.config_parser import OppConfigType
from suqc.parameter.create import CoupledScenarioCreation, VadereScenarioCreation, CrownetCreation
from suqc.parameter.postchanges import PostScenarioChangesBase
from suqc.parameter.sampling import *
from suqc.qoi import VadereQuantityOfInterest, QuantityOfInterest
from suqc.remote import ServerRequest
from suqc.requestitem import RequestItem
from suqc.utils.SeedManager.SumoSeedManager import SumoSeedManager

from suqc.utils.general import (
    create_folder,
    njobs_check_and_set,
    parent_folder_clean,
    user_query_yes_no, check_simulator,
)


def read_from_existing_output(
        env_path, qoi_filename, extract_ids=True, parentfolder_level=1
):
    read_data = []

    id_counter = 0

    for root, dirs, files in os.walk(env_path):
        for file in files:
            if file == qoi_filename:

                filepath = os.path.join(root, file)
                # default vals: vadere (1), rover/omnet (5)
                filepath0 = filepath
                for level_up in range(parentfolder_level):
                    filepath0 = os.path.dirname(filepath0)

                parentfolder = os.path.basename(filepath0)

                # TODO: it'd be better to use QuantityOfInterest.read_and_extract_qois
                #  here, as this is the "central unit" to read files of interest
                df_data = pd.read_csv(filepath, delimiter=" ", header=[0], comment="#")

                if extract_ids:
                    run_data = [int(i) for i in parentfolder.split("_") if i.isdigit()]

                    if (
                            all(isinstance(item, int) == True for item in run_data)
                            and len(run_data) == 2
                    ):
                        parameter_id, run_id = run_data
                    else:
                        raise ValueError("Failed to extract parameter- and run id.")

                    index = pd.MultiIndex.from_arrays(
                        [
                            np.ones(df_data.shape[0], dtype=np.int64) * parameter_id,
                            np.ones(df_data.shape[0], dtype=np.int64) * run_id,
                        ]
                    )
                else:
                    index = pd.Index(
                        np.ones(df_data.shape[0], dtype=np.int64) * id_counter
                    )
                    id_counter += 1

                df_data.index = index
                read_data.append(df_data)

    read_data = pd.concat(read_data, axis=0)

    meta_data = pd.read_csv(
        os.path.join(env_path, "metainfo.csv"), header=[0]
    ).set_index(["id", "run_id"])

    return read_data, meta_data


class Request(object):
    PARAMETER_ID = "id"
    RUN_ID = "run_id"

    def __init__(
            self,
            request_item_list: List[RequestItem],
            # model: Union[str, AbstractConsoleWrapper],
            model: Command,
            qoi: Union[VadereQuantityOfInterest, None],
    ):
        if len(request_item_list) == 0:
            raise ValueError("request_item_list has no entries.")

        self.model = model
        self.request_item_list = request_item_list
        # Can be None, if this is the case, no output data will be parsed to pd.DataFrame
        self.qoi = qoi

        # Return values as pd.DataFrame from all runs (they cannot be included directly by the runs,
        # because Python's mulitprocessing is not shared memory due to the GIL (i.e. different/independent processes
        # are created
        self.compiled_qoi_data = None
        self.compiled_run_info = None

    def _interpret_return_value(self, ret_val, par_id):
        if ret_val == 0:
            return True
        else:  # ret_val != 0
            print(f"WARNING: Simulation with parameter setting {par_id} failed.")
            return False

    def _single_request(self, request_item: RequestItem) -> RequestItem:

        ## todo deep copy of model.

        self._create_output_path(request_item.output_path)
        _model = deepcopy(self.model)

        _model.add_argument("-f", request_item.scenario_path)
        _model.add_argument("-o", request_item.output_path)
        return_code, required_time, output_on_error = _model.run()

        is_results = self._interpret_return_value(
            return_code, request_item.parameter_id
        )

        if is_results and self.qoi is not None:
            result = self.qoi.read_and_extract_qois(
                par_id=request_item.parameter_id,
                run_id=request_item.run_id,
                output_path=request_item.output_path,
            )
        elif not is_results and self.qoi is not None:
            # something went wrong during simulation run
            assert output_on_error is not None

            filename_stdout = "stdout_on_error.txt"
            filename_stderr = "stderr_on_error.txt"
            self._write_console_output(
                output_on_error["stdout"], request_item.output_path, filename_stdout
            )
            self._write_console_output(
                output_on_error["stderr"], request_item.output_path, filename_stderr
            )
            result = None
        else:
            result = None

        if self.qoi is not None and not is_results:
            required_time = np.nan

        request_item.add_qoi_result(result)
        request_item.add_meta_info(required_time=required_time, return_code=return_code)

        # Because of the multi-processor part, don't try to already add the results here
        # to request_item
        return request_item

    def _create_output_path(self, output_path):
        create_folder(output_path, delete_if_exists=True)
        return output_path

    def _write_console_output(self, msg, output_path, filename):
        _file = os.path.abspath(os.path.join(output_path, filename))
        os.makedirs(os.path.dirname(_file), exist_ok=True)
        if msg is not None:
            with open(_file, "wb") as out:
                out.write(msg)

    def _compile_qoi(self):

        qoi_results = [item_.qoi_result for item_ in self.request_item_list]

        filenames = None
        for ires in qoi_results:
            if ires is not None:
                # assumption: the keys for all elements in results are the same
                # TODO: this assumption may fail... maybe better to check for this!
                filenames = list(ires.keys())
                break

        if filenames is None:
            print(
                "WARNING: All simulations failed, only 'None' results. "
                "Look in the output folder(s) for error messages."
            )
            final_results = None
        else:
            # Successful runs are collected and are concatenated into a single
            # pd.DataFrame below
            final_results = dict()

            for filename in filenames:
                collected_df = [
                    item_[filename] for item_ in qoi_results if item_ is not None
                ]
                collected_df = pd.concat(collected_df, axis=0)

                final_results[filename] = collected_df

        if filenames is not None and len(filenames) == 1:
            # There is no need to have the key/value if only one file was requested.
            final_results = final_results[filenames[0]]

        return final_results

    def _compile_run_info(self, data=None):

        if data is None:
            data = [
                (
                    item_.parameter_id,
                    item_.run_id,
                    item_.required_time,
                    item_.return_code,
                )
                for item_ in self.request_item_list
            ]
        df = pd.DataFrame(
            data,
            columns=[
                self.PARAMETER_ID,
                self.RUN_ID,
                "required_wallclock_time",
                "return_code",
            ],
        )
        df.set_index(keys=[self.PARAMETER_ID, self.RUN_ID], inplace=True)

        return df

    def _add_meta_info_multiindex(self, meta_info):
        meta_info.columns = pd.MultiIndex.from_arrays(
            [["MetaInfo"] * meta_info.shape[1], meta_info.columns]
        )
        return meta_info

    def _sp_query(self):
        # single process query

        # enumerate returns tuple(par_id, scenario filepath) see
        # ParameterVariation.generate_vadere_scenarios and
        # ParameterVariation._vars_object()
        for i, request_item in enumerate(self.request_item_list):
            self.request_item_list[i] = self._single_request(request_item)

    def _mp_query(self, njobs):
        # multi process query
        pool = multiprocessing.Pool(processes=njobs)
        self.request_item_list = pool.map(self._single_request, self.request_item_list)

    def run(self, njobs: int = 1):

        # nr of rows = nr of parameter settings = #simulations
        nr_simulations = len(self.request_item_list)
        njobs = njobs_check_and_set(njobs=njobs, ntasks=nr_simulations)

        if njobs == 1:
            self._sp_query()
        else:
            self._mp_query(njobs=njobs)

        if self.qoi is not None:
            self.compiled_qoi_data = self._compile_qoi()
            self.compiled_run_info = self._compile_run_info()

        return self.compiled_qoi_data, self.compiled_run_info


class VariationBase(Request, ServerRequest):
    def __init__(
            self,
            env_man: AbstractEnvironmentManager,
            parameter_variation: ParameterVariationBase,
            # model: Union[str, AbstractConsoleWrapper],
            model: Command,
            qoi: Union[str, List[str], VadereQuantityOfInterest],
            post_changes: PostScenarioChangesBase = None,
            njobs: int = 1,
            remove_output=False,
    ):

        self.parameter_variation = parameter_variation
        self.env_man = env_man
        self.post_changes = post_changes
        self.model = model
        self.remove_output = remove_output

        if qoi is None and remove_output:
            raise ValueError(
                "Invalid parameter configuration: not collecting a qoi (qoi=None) and "
                "to not keep any output (remove_output=False)."
            )

        self.set_qoi(qoi)
        request_item_list = self.scenario_creation(njobs)

        super(VariationBase, self).__init__(request_item_list, self.model, self.qoi)
        ServerRequest.__init__(self)

    def set_qoi(self, qoi):
        if isinstance(qoi, (str, list)):
            self.qoi = VadereQuantityOfInterest(
                basis_scenario=self.env_man.vadere_basis_scenario, requested_files=qoi
            )
        elif isinstance(qoi, VadereQuantityOfInterest):
            self.qoi = qoi
        else:
            raise ValueError(f"Failed to set qoi. Check type(qoi)={type(qoi)}")

    def scenario_creation(self, njobs):
        scenario_creation = VadereScenarioCreation(
            self.env_man, self.parameter_variation, self.post_changes
        )
        request_item_list = scenario_creation.generate_scenarios(njobs)
        return request_item_list

    def _remove_output(self):
        if self.env_man.env_path is not None:
            shutil.rmtree(self.env_man.env_path)

    def run(self, njobs: int = 1):
        qoi_result_df, meta_info = super(VariationBase, self).run(njobs)

        # add another level to distinguish the columns with the parameter lookup
        meta_info = self._add_meta_info_multiindex(meta_info)

        lookup_df = pd.concat([self.parameter_variation.points, meta_info], axis=1)
        savepath_lookup_df = os.path.join(self.env_man.env_path, "metainfo.csv")
        lookup_df.to_csv(savepath_lookup_df)

        if self.remove_output:
            self._remove_output()

        return lookup_df, qoi_result_df

    @classmethod
    def _remote_run(cls, remote_pickle_arg_path):

        kwargs = cls.open_arg_pickle(remote_pickle_arg_path)
        env_man = VadereEnvironmentManager(
            base_path=None, env_name=kwargs["remote_env_name"]
        )

        setup = cls(
            env_man=env_man,
            parameter_variation=kwargs["parameter_variation"],
            model=kwargs["model"],
            qoi=kwargs["qoi"],
            post_changes=kwargs["post_changes"],
            njobs=kwargs["njobs"],
            remove_output=False,
        )  # the output for remote will be removed after all is transferred

        res = setup.run(kwargs["njobs"])
        cls.dump_result_pickle(res, kwargs["remote_pickle_res_path"])

    def remote(self, njobs=1):
        pickle_content = {
            "qoi": self.qoi,
            "parameter_variation": self.parameter_variation,
            "post_changes": self.post_changes,
            "njobs": njobs,
        }

        local_transfer_files = {
            "path_basis_scenario": self.env_man.vadere_path_basis_scenario
        }

        remote_result = super(VariationBase, self)._remote_ssh_logic(
            local_env_man=self.env_man,
            local_pickle_content=pickle_content,
            local_transfer_files=local_transfer_files,
            local_model_obj=self.model,
            class_name="VariationBase",
            transfer_output=not self.remove_output,
        )
        return remote_result

    def get_env_man_info(self):
        return self.env_man.get_env_info()


class CoupledDictVariation(VariationBase, ServerRequest):
    METAINFOFILE = "parameter.pkl"

    def __init__(
            self,
            ini_path: str,
            parameter_dict_list: List[dict],
            qoi: Union[str, List[str]],
            model: Command,
            post_changes=PostScenarioChangesBase(apply_default=True),
            njobs_create_scenarios=1,
            output_path=None,
            output_folder=None,
            env_remote=None,
            remove_output=False,
            config="final",
    ):

        scenario_path, simulator = self._get_scenario_path(ini_path, config=config)
        if simulator != "vadere":
            raise RuntimeError("expected Vadere simulator")

        self.scenario_path = scenario_path
        self.ini_path = ini_path
        self.ini_dir = os.path.dirname(ini_path)
        self.read_old_data = False

        assert os.path.exists(ini_path) and ini_path.endswith(
            ".ini"
        ), "Filepath must exist and the file has to end with .ini"

        assert os.path.exists(scenario_path) and scenario_path.endswith(
            ".scenario"
        ), "Filepath must exist and the file has to end with .scenario"

        temp_dir = os.path.join(output_path, output_folder)
        temp_dir = os.path.join(temp_dir, "temp")

        is_finish_existing = False
        if os.path.isdir(temp_dir):
            is_finish_existing = user_query_yes_no(
                question=f"Parts of simulation found in {temp_dir}. \nDo you want to finish the existing simulation?"
            )

        if is_finish_existing is False:
            if env_remote is None:
                env = CoupledEnvironmentManager.create_variation_env(
                    basis_scenario=self.scenario_path,
                    ini_scenario=self.ini_path,
                    base_path=output_path,
                    env_name=output_folder,
                    handle_existing="ask_user_replace",
                )
                self.env_path = env.env_path
            else:
                self.env_path = env_remote.env_path
                self.remove_output = False  # Do not remove the folder because this is done with the remote procedure
                env = env_remote

            parameter_variation = ParameterVariationBase().add_data_points(parameter_dict_list)
        else:
            self.read_old_data = True
            parameter_variation = ParameterVariationBase()
            parameter_variation._add_df_points(
                self.read_from_temp_folder(temp_dir, option="select")
            )

            man_file = os.path.join(temp_dir, "env_info.pkl")
            env = CoupledEnvironmentManager.create_variation_env_from_info_file(
                man_file
            )

        super(CoupledDictVariation, self).__init__(
            env_man=env,
            parameter_variation=parameter_variation,
            model=model,
            qoi=qoi,
            post_changes=post_changes,
            njobs=njobs_create_scenarios,
            remove_output=remove_output,
        )

    def is_read_old_data(self):
        return self.read_old_data

    def get_simulations(self):

        file_path = os.path.join(self.env_man.get_temp_folder(), "parameter.pkl")

        if os.path.isfile(file_path):
            df = self.read_from_temp_folder(
                self.env_man.get_temp_folder(), option="all"
            )
        else:
            df = self.parameter_variation.points
        return df

    def __get_temp_dir(self):
        dir_path = os.path.join(self.env_man.env_name, "temp")
        return dir_path

    def __write_to_temp_folder(self, par_var):
        self.env_man.write_parameter_info(par_var)

    def read_from_temp_folder(self, temp_folder, option="all"):

        para = os.path.join(temp_folder, "parameter.pkl")
        df = pd.read_pickle(para)
        df.columns = pd.MultiIndex.from_tuples(df.columns.tolist())

        if option != "all":
            df = df[df.iloc[:, -1] != 0]

        parameter = df.iloc[:, df.columns.get_level_values(0) == "Parameter"]

        return parameter

    def run(self, njobs: int = 1):
        # TODO use finally
        # try:
        #     par_var, data = super(CoupledDictVariation, self).run(njobs)
        #     success = True
        # except ValueError as e:
        #     raise e
        # finally:
        #     if not success:
        #         print("INFO: Simulation failed. Proceed succesful data only.")
        #         par_var, data = self.get_sim_results_from_temp()
        try:
            remove_output = self.remove_output
            if self.is_read_old_data():
                self.remove_output = False
            par_var, data = super(CoupledDictVariation, self).run(njobs)
            if self.is_read_old_data():
                par_var, data = self.get_sim_results_from_temp()
            if remove_output and self.is_read_old_data():
                self._remove_output()
        except:
            print("INFO: Proceed succesful data only.")
            par_var, data = self.get_sim_results_from_temp()

        return par_var, data

    def get_sim_results_from_temp(self):

        # get planned simulations
        par_var = self.get_simulations()

        # get pickle files from successful simulation runs
        temp_folder = self.env_man.get_temp_folder()
        files = os.listdir(temp_folder)
        files.remove("env_info.pkl")

        path_parameter_file = os.path.join(temp_folder, "parameter.pkl")
        if os.path.isfile(path_parameter_file):
            files.remove("parameter.pkl")

        # read data and build a dataframe which contains all data

        df = pd.DataFrame()
        for f in files:
            if os.path.splitext(f)[1] != ".pkl":
                raise ValueError(
                    f"Only .pkl files allowed (generated by suqc). Got file: {f}."
                )
            df_new = pd.read_pickle(os.path.join(temp_folder, f))
            df = pd.concat([df, df_new])

        # separate meta info and qoi
        meta = df.iloc[:, df.columns.get_level_values(0) == "MetaInfo"]
        meta = meta.dropna()
        meta.columns = meta.columns.droplevel(0)
        for x in range(2, len(meta.index.levels)):
            meta = meta.droplevel(f"unknown_index_{x - 2}")

        qoi = df.iloc[:, df.columns.get_level_values(0) != "MetaInfo"]

        # find failed simulation runs
        ii = set(meta.index.to_list())
        iii = set(par_var.index.to_list())
        failed_simulation_runs = list(iii.symmetric_difference(ii))

        print(
            f"INFO: {len(ii)}/{len(iii)} simulations succeeded ({int(100 * len(ii) / len(iii))}%)."
        )

        # save samples and meta information to par_var
        meta_data = list()
        for sim in par_var.index.to_list():
            parameter_id = sim[0]
            run_id = sim[1]

            if sim in failed_simulation_runs:
                return_code = -1
                required_time = -1
            else:
                return_code = meta.loc[sim, "return_code"]
                required_time = meta.loc[sim, "required_wallclock_time"]

            meta_data.append((parameter_id, run_id, required_time, return_code,))

        meta_info = self._compile_run_info(data=meta_data)
        meta_info = self._add_meta_info_multiindex(meta_info)
        par_var = pd.concat([par_var, meta_info], axis=1)
        par_var = par_var.sort_index()

        # save qoi to data dict
        failed_simulation_runs = [x + (0,) for x in failed_simulation_runs]
        dict_keys = list(set(qoi.columns.get_level_values(0).to_list()))
        data = dict()
        for k in dict_keys:
            df_k = qoi.iloc[:, qoi.columns.get_level_values(0) == k]
            df_k = df_k.dropna()
            df_nan = pd.DataFrame(index=failed_simulation_runs, columns=df_k.columns)
            df_k = pd.concat([df_k, df_nan], axis=0)
            df_k = df_k.sort_index()
            df_k.columns = df_k.columns.droplevel(0)
            data[k] = df_k

        self.__write_to_temp_folder(par_var)

        return par_var, data

    def set_qoi(self, qoi):
        if isinstance(qoi, (str, list)):
            self.qoi = QuantityOfInterest(requested_files=qoi)
        elif isinstance(qoi, QuantityOfInterest):
            self.qoi = qoi
        else:
            raise ValueError(f"qoi must be of type QuantityOfInterest")

    def _get_scenario_path(self, ini_path, config="final"):

        ini_folder = os.path.dirname(ini_path)
        ini_file = OppConfigFileBase.from_path(
            ini_path=ini_path, config=config, cfg_type=OppConfigType.EXT_DEL_LOCAL,
        )
        scenario_name, simulator = check_simulator(ini_file)
        scenario_path = os.path.join(ini_folder, scenario_name)

        return scenario_path, simulator

    def scenario_creation(self, njobs):
        parameter_variation = self.parameter_variation

        # if parameter_variation.check_multiple_simulators() is False:
        #    raise Exception("Dataframe must contain parameters of multiple simulators.")

        scenario_creation = CoupledScenarioCreation(
            self.env_man, parameter_variation, self.post_changes
        )
        request_item_list = scenario_creation.generate_scenarios(njobs)

        return request_item_list

    def _single_request(self, request_item: RequestItem) -> RequestItem:

        par_id = request_item.parameter_id
        run_id = request_item.run_id
        start_file = self.env_man.get_name_run_script_file()
        _model = deepcopy(self.model)

        dirname = os.path.join(
            self.env_man.get_env_outputfolder_path(),
            self.env_man.get_simulation_directory(par_id, run_id),
        )

        output_on_error = None
        _model.override_host_config(os.path.basename(dirname))
        return_code, required_time = _model.run(cwd=dirname, file_name=start_file)

        filepath = f"{dirname}/results/**/*.scenario"
        file = glob.glob(filepath, recursive=True)

        dirpath = os.path.dirname(file[0])

        is_results = self._interpret_return_value(
            return_code, request_item.parameter_id
        )

        if is_results and self.qoi is not None:
            result = self.qoi.read_and_extract_qois(
                par_id=request_item.parameter_id,
                run_id=request_item.run_id,
                output_path=dirpath,
            )
        elif not is_results and self.qoi is not None:
            # something went wrong during run
            assert output_on_error is not None

            filename_stdout = "stdout_on_error.txt"
            filename_stderr = "stderr_on_error.txt"
            self._write_console_output(
                output_on_error["stdout"], request_item.output_path, filename_stdout
            )
            self._write_console_output(
                output_on_error["stderr"], request_item.output_path, filename_stderr
            )
            result = None
        else:
            result = None

        if self.qoi is not None and not is_results:
            required_time = np.nan

        request_item.add_qoi_result(result)
        request_item.add_meta_info(required_time=required_time, return_code=return_code)
        # Because of the multi-processor part, don't try to already add the results here to _results_df

        if self.remove_output is True:
            shutil.rmtree(dirname)

        self.write_temp_data(par_id, run_id, result, return_code, required_time)

        return request_item

    def write_temp_data(self, par_id, run_id, result, return_code, required_time):

        temp_file = os.path.join(
            self.env_man.get_temp_folder(), f"{par_id}__{run_id}.pkl"
        )

        k = result.keys()
        df = pd.DataFrame()
        for key, item in result.items():
            item_ = item.copy()
            item_.columns = pd.MultiIndex.from_product([[key], item_.columns.to_list()])
            df = pd.concat([df, item_], axis=1)

        # add meta data information to pickle in temp dir
        df_meta = pd.DataFrame(
            {
                ("MetaInfo", "return_code"): return_code,
                ("MetaInfo", "required_wallclock_time"): required_time,
            },
            index=[(par_id, run_id, 0,)],
        )

        df = pd.concat([df, df_meta], axis=1, sort=True)
        names = df.index.names.copy()
        names[0] = "id"
        names[1] = "run_id"

        for x in range(2, len(df.index.levels)):
            names[x] = f"unknown_index_{x - 2}"
        df.index.names = names
        df.to_pickle(temp_file)

    def override_run_script_name(self, run_script_name: str) -> None:
        self.env_man.set_name_run_script_file(run_script_name)


class DictVariation(VariationBase, ServerRequest):
    def __init__(
            self,
            scenario_path: str,
            parameter_dict_list: List[dict],
            qoi: Union[str, List[str]],
            model: Command,
            scenario_runs=1,
            post_changes=PostScenarioChangesBase(apply_default=True),
            njobs_create_scenarios=1,
            output_path=None,
            output_folder=None,
            remove_output=False,
            env_remote=None,
    ):

        self.scenario_path = scenario_path
        self.remove_output = remove_output

        assert os.path.exists(scenario_path) and scenario_path.endswith(
            ".scenario"
        ), "Filepath must exist and the file has to end with .scenario"

        if env_remote is None:
            env = VadereEnvironmentManager.create_variation_env(
                basis_scenario=self.scenario_path,
                base_path=output_path,
                env_name=output_folder,
                handle_existing="ask_user_replace",
            )
            self.env_path = env.env_path
        else:
            self.env_path = env_remote.env_path
            self.remove_output = False  # Do not remove the folder because this is done with the remote procedure
            env = env_remote

        parameter_variation = UserDefinedSampling(parameter_dict_list)
        parameter_variation = parameter_variation.multiply_scenario_runs(
            scenario_runs=scenario_runs
        )

        super(DictVariation, self).__init__(
            env_man=env,
            parameter_variation=parameter_variation,
            model=model,
            qoi=qoi,
            post_changes=post_changes,
            njobs=njobs_create_scenarios,
            remove_output=remove_output,
        )


class SingleKeyVariation(DictVariation, ServerRequest):
    def __init__(
            self,
            scenario_path: str,
            key: str,
            values: np.ndarray,
            qoi: Union[str, List[str]],
            model: Command,
            scenario_runs=1,
            post_changes=PostScenarioChangesBase(apply_default=True),
            output_path=None,
            output_folder=None,
            remove_output=False,
            env_remote=None,
    ):
        self.key = key
        self.values = values

        simple_grid = [{key: v} for v in values]
        super(SingleKeyVariation, self).__init__(
            scenario_path=scenario_path,
            parameter_dict_list=simple_grid,
            qoi=qoi,
            model=model,
            scenario_runs=scenario_runs,
            post_changes=post_changes,
            output_folder=output_folder,
            output_path=output_path,
            remove_output=remove_output,
            env_remote=env_remote,
        )


class FolderExistScenarios(Request, ServerRequest):
    def __init__(
            self,
            path_scenario_folder,
            model,
            scenario_runs=1,
            output_path=None,
            output_folder=None,
            handle_existing="ask_user_replace",
    ):

        self.scenario_runs = scenario_runs
        assert os.path.exists(path_scenario_folder)
        self.path_scenario_folder = path_scenario_folder

        self.env_man = VadereEnvironmentManager.create_new_environment(
            base_path=output_path,
            env_name=output_folder,
            handle_existing=handle_existing,
        )

        request_item_list = list()

        for filename in os.listdir(os.path.abspath(path_scenario_folder)):
            file_base_name = os.path.basename(filename)

            if file_base_name.endswith(".scenario"):
                scenario_name = file_base_name.replace(".scenario", "")

                request_item = self._generate_request_items(
                    scenario_name=scenario_name, filename=filename
                )

                request_item_list += request_item

        super(FolderExistScenarios, self).__init__(
            request_item_list=request_item_list, model=model, qoi=None
        )
        ServerRequest.__init__(self)

    @classmethod
    def _remote_run(cls, remote_pickle_arg_path):

        kwargs = cls.open_arg_pickle(remote_pickle_arg_path)

        setup = cls(
            path_scenario_folder=kwargs["remote_folder_path"],
            model=kwargs["model"],
            output_folder=kwargs["remote_env_name"],
            handle_existing="write_in",
        )
        res = setup.run(kwargs["njobs"])
        cls.dump_result_pickle(res, kwargs["remote_pickle_res_path"])

    def _generate_request_items(self, scenario_name, filename):

        # generate request item for each scenario run
        scenario_request_items = list()
        for run in range(self.scenario_runs):
            item = RequestItem(
                parameter_id=scenario_name,
                run_id=run,
                scenario_path=os.path.join(self.path_scenario_folder, filename),
                base_path=self.env_man.env_path,
                output_folder="_".join(
                    [
                        scenario_name,
                        "output",
                        "" if self.scenario_runs == 1 else str(run),
                    ]
                ),
            )

            scenario_request_items.append(item)
        return scenario_request_items

    def remote(self, njobs=1):

        local_pickle_content = {"njobs": njobs}

        local_transfer_files = dict()
        for i, request in enumerate(self.request_item_list):
            local_transfer_files["scenario_path_{i}"] = request.scenario_path

        self._remote_ssh_logic(
            local_env_man=self.env_man,
            local_pickle_content=local_pickle_content,
            local_transfer_files=local_transfer_files,
            local_model_obj=self.model,
            class_name="FolderExistScenarios",
            transfer_output=True,
        )

    def run(self, njobs: int = 1):
        _, meta_info = super(FolderExistScenarios, self).run(njobs)
        return meta_info


class ProjectOutput(FolderExistScenarios):
    def __init__(self, project_path, model):

        if not os.path.exists(project_path):
            raise ValueError(f"project_path {project_path} odes not exist.")

        if not os.path.isfile(project_path) or not project_path.endswith(".project"):
            raise ValueError(
                f"project_path has to be the path to a Vadere project file (ending with .project)."
            )

        parent_path = parent_folder_clean(project_path)

        # This is by Vaderes convention:
        path_scenario_folder = os.path.join(parent_path, "scenarios")
        super(ProjectOutput, self).__init__(
            path_scenario_folder=path_scenario_folder,
            model=model,
            output_path=parent_path,
            output_folder="output",
        )


class SingleExistScenario(Request, ServerRequest):
    def __init__(
            self,
            path_scenario,
            qoi,
            model,
            scenario_runs=1,
            output_path=None,
            output_folder=None,
            handle_existing="ask_user_replace",
    ):

        self.path_scenario = os.path.abspath(path_scenario)
        assert os.path.exists(self.path_scenario) and self.path_scenario.endswith(
            ".scenario"
        )

        scenario_name = os.path.basename(path_scenario).replace(".scenario", "")

        self.env_man = VadereEnvironmentManager.create_new_environment(
            base_path=output_path,
            env_name=output_folder,
            handle_existing=handle_existing,
        )
        self.scenario_runs = scenario_runs

        if qoi is not None:
            if isinstance(qoi, (str, list)):
                with open(path_scenario, "r") as f:
                    basis_scenario = json.load(f)
                qoi = VadereQuantityOfInterest(
                    basis_scenario=basis_scenario, requested_files=qoi
                )
            else:
                raise ValueError("Invalid format of Quantity of Interest")

        request_item_list = self._generate_request_list(
            scenario_name=scenario_name, path_scenario=path_scenario
        )

        super(SingleExistScenario, self).__init__(
            request_item_list=request_item_list, model=model, qoi=qoi
        )
        ServerRequest.__init__(self)

    def _generate_request_list(self, scenario_name, path_scenario):

        if self.scenario_runs == 1:
            # No need to attach the run_id if there is only one run
            output_folder = lambda run_id: os.path.join(
                self.env_man.env_name, "vadere_output"
            )
        else:
            output_folder = lambda run_id: os.path.join(
                self.env_man.env_name,
                f"vadere_output_{str(run_id).zfill(len(str(run_id)))}",
            )

        request_item_list = list()
        for run_id in range(self.scenario_runs):
            request_item = RequestItem(
                parameter_id=scenario_name,
                run_id=run_id,
                scenario_path=path_scenario,
                base_path=self.env_man.base_path,
                output_folder=output_folder(run_id=run_id),
            )
            request_item_list.append(request_item)
        return request_item_list

    def run(self, njobs: int = 1):
        res = super(SingleExistScenario, self).run(njobs)
        return res

    @classmethod
    def _remote_run(cls, remote_pickle_arg_path):

        kwargs = cls.open_arg_pickle(remote_pickle_arg_path)

        setup = cls(
            path_scenario=kwargs["path_scenario"],
            qoi=kwargs["qoi"],
            model=kwargs["model"],
            scenario_runs=kwargs["scenario_runs"],
            output_path=None,
            output_folder=kwargs["remote_env_name"],
            handle_existing="write_in",
        )  # needs to write in because the environment already exists

        res = setup.run(njobs=kwargs["njobs"])
        cls.dump_result_pickle(res, kwargs["remote_pickle_res_path"])

    def remote(self, njobs=1):

        local_pickle_content = {
            "njobs": njobs,
            "qoi": self.qoi,
            "scenario_runs": self.scenario_runs,
        }
        local_transfer_files = {"path_scenario": self.path_scenario}

        self._remote_ssh_logic(
            local_env_man=self.env_man,
            local_pickle_content=local_pickle_content,
            local_transfer_files=local_transfer_files,
            local_model_obj=self.model,
            class_name="SingleExistScenario",
            transfer_output=True,
        )


<<<<<<< HEAD
class CrownetSumoRequest(Request):
=======
# class CrownetVadereControlRequest(Request):
#     """
#         Request class for crownet based simulation with omnet and sumo.
#         Currently no qoi are supported. This Request only runs the simulation
#         and keeps the output for further processing
#     """
#
#     def __init__(self,
#                  env_man: AbstractEnvironmentManager,
#                  parameter_variation: ParameterVariationBase,
#                  model: Union[str, AbstractConsoleWrapper],
#                  njobs: int = 1
#                  ):
#         self.env_man = env_man
#         self.parameter_variation = parameter_variation
#         request_item_list = self.scenario_creation(njobs)
#         super().__init__(
#             request_item_list,
#             model,
#             qoi=None)
#
#     @classmethod
#     def create(cls,
#                ini_path: str,
#                config: str,
#                parameter_dict_list: List[dict],
#                output_path: str,
#                output_folder: str,
#                seed_config: Dict,
#                repeat: int = 1,
#                debug: bool = False,
#                ):
#
#         # fixme: extract user interaction from class method
#         # workaround using `create_new_environment` class method only for user interaction to clear existing
#         # environments if needed.
#         base_path, env_name = AbstractEnvironmentManager.handle_path_and_env_input(output_path, output_folder)
#         _ = CrownetVadereControlEnvironmentManager.create_new_environment(base_path, env_name,
#                                                                  handle_existing="ask_user_replace")
#
#         # build CrownetSumoEnvironmentManager and copy data. This version only copys *needed* files as the source
#         # enviroment (base_path) contains multiple big scenario setups that are not needed. See copy_data() for details.
#         env_man = CrownetVadereControlEnvironmentManager(
#             base_path=base_path,
#             env_name=env_name,
#             opp_config=config,
#             opp_basename=os.path.basename(ini_path),
#             debug=debug
#         )
#         env_man.copy_data(ini_path)
#
#         # create sampling. Do not add host name 'dummy' parameters. The will be set correclty in the run_script.py
#         sampling = CrownetVadereControlUserDefinedSampling(parameter_dict_list)
#         sampling.multiply_scenario_runs_using_seed(repeat, seed_config)
#
#         return cls(
#             env_man=env_man,
#             parameter_variation=sampling,
#             model=CrownetSumoWrapper()
#         )
#
#     def scenario_creation(self, njobs):
#
#         # todo: Sumo sampling currently not supported. Possible changes my occur in multiple files
#         scenario_creation = CrownetSumoCreation(self.env_man, self.parameter_variation)
#         request_item_list = scenario_creation.generate_scenarios(njobs)
#         return request_item_list
#
#     def _single_request(self, r_item: RequestItem) -> RequestItem:
#         """
#         build args for given request item. Quantity of intrest my given
#         and executed by the run_script.py for each item but results are
#         currently not aggregated by the CrownetSumoRequest
#         """
#
#         # ensure output path exists (deletes existing folder if present)
#         self._create_output_path(r_item.output_path)
#         if self.qoi is not None:
#             required_files = [k.filename for k in self.qoi.req_qois]
#         else:
#             required_files = []
#
#         # helper method in model class to create complex arguments for single run.
#         args = self.model.build_args(
#             env_man=self.env_man,
#             r_item=r_item,
#             required_files=required_files
#         )
#
#         return_code, required_time, output_on_error = self.model.run_simulation(
#             dirname=os.path.dirname(r_item.scenario_path),
#             start_file=self.env_man.run_file,
#             args=args
#         )
#
#         is_results = self._interpret_return_value(
#             return_code, r_item.parameter_id
#         )
#
#         result = None
#         if not is_results:
#             # something went wrong during run
#             if output_on_error is None:
#                 output_on_error = {
#                     "stdout": b"no output found",
#                     "stderr": b"no output found"
#                 }
#
#             filename_stdout = "stdout_on_error.txt"
#             filename_stderr = "stderr_on_error.txt"
#             self._write_console_output(
#                 output_on_error["stdout"], r_item.output_path, filename_stdout
#             )
#             self._write_console_output(
#                 output_on_error["stderr"], r_item.output_path, filename_stderr
#             )
#             result = None
#
#         r_item.add_qoi_result(result)
#         r_item.add_meta_info(required_time, return_code)
#
#         # todo: currently no output is deleted for manual processing
#         # if self.remove_output is True:
#         #     shutil.rmtree(dirname)
#         return r_item

class CrownetRequest(Request):
>>>>>>> e21801a7
    """
    Request class for crownet based simulation with omnet and sumo.
    Currently no qoi are supported. This Request only runs the simulation
    and keeps the output for further processing
    """

    def __init__(self,
                 env_man: CrownetEnvironmentManager,
                 parameter_variation: ParameterVariationBase,
                 model: Command,
                 njobs: int = 1,
                 ):
        self.env_man = env_man
        self.parameter_variation = parameter_variation
        request_item_list = self.scenario_creation(njobs)
        super().__init__(
            request_item_list,
            model,
            qoi=None)

    def scenario_creation(self, njobs):

        # todo: Sumo sampling currently not supported. Possible changes my occur in multiple files
        scenario_creation = CrownetCreation(self.env_man, self.parameter_variation)
        request_item_list = scenario_creation.generate_scenarios(njobs)
        return request_item_list

    def _single_request(self, r_item: RequestItem) -> RequestItem:
        """
        build args for given request item. Quantity of intrest my given
        and executed by the run_script.py for each item but results are
        currently not aggregated by the CrownetSumoRequest
        """
        # crate deep copy in case we run in multithreaded mode.
        _model = deepcopy(self.model)

        par_id = r_item.parameter_id
        run_id = r_item.run_id

        dirname = os.path.join(
            self.env_man.get_env_outputfolder_path(),
            self.env_man.get_simulation_directory(par_id, run_id),
        )

        # ensure output path exists (deletes existing folder if present)
        self._create_output_path(r_item.output_path)
        if self.qoi is not None:
            required_files = [k.filename for k in self.qoi.req_qois]
        else:
            required_files = []

        # Setup command arguments (defaults and fix values)

        _model.override_host_config(os.path.basename(dirname))
        _model.result_dir(r_item.output_path)
        _model.opp_argument("-f", os.path.basename(self.env_man.omnet_path_ini)) # todo..
        _model.opp_argument("-c", self.env_man.ini_config)
        _model.omnet_tag(self.env_man.communication_sim[1], override=False)
        _model.reuse_policy("remove_stopped", override=False)
        _model.cleanup_policy("keep_failed", override=False)

        if self.env_man.uses_sumo_mobility:
            _model.create_sumo_container()
            _model.sumo_tag(self.env_man.mobility_sim[1], override=False)
            _model.sumo_argument("bind", "0.0.0.0", override=False)
            _model.sumo_argument("port", "9999", override=False)
            _model.sumo_exec("single-run", override=False)

        if self.env_man.uses_vadere_mobility:
            _model.create_vadere_container()
            _model.vadere_tag(self.env_man.mobility_sim[1], override=False)
            _model.vadere_argument("bind", "0.0.0.0", override=False)
            _model.vadere_argument("port", "9998", override=False)
            # todo...


        output_on_error = None
        # return_code, required_time, output_on_error = self.model.run_simulation(
        #     dirname=os.path.dirname(r_item.scenario_path),
        #     start_file=self.env_man.run_file,
        #     args=args
        # )
        _model.set_script(self.env_man.run_file)

        return_code, required_time = _model.run(
            cwd=os.path.dirname(r_item.scenario_path))

        is_results = self._interpret_return_value(
            return_code, r_item.parameter_id
        )

        result = None
        if not is_results:
            # something went wrong during run
            if output_on_error is None:
                output_on_error = {
                    "stdout": b"no output found",
                    "stderr": b"no output found"
                }

            filename_stdout = "stdout_on_error.txt"
            filename_stderr = "stderr_on_error.txt"
            self._write_console_output(
                output_on_error["stdout"], r_item.output_path, filename_stdout
            )
            self._write_console_output(
                output_on_error["stderr"], r_item.output_path, filename_stderr
            )
            result = None

        r_item.add_qoi_result(result)
        r_item.add_meta_info(required_time, return_code)

        # todo: currently no output is deleted for manual processing
        # if self.remove_output is True:
        #     shutil.rmtree(dirname)

        return r_item


class OmnetRequest(Request):
    def __init__(self,
                 env_man: AbstractEnvironmentManager,
                 parameter_variation: ParameterVariationBase,
                 model: Command,
                 njobs: int = 1
                 ):
        self.env_man = env_man
        self.parameter_variation = parameter_variation
        request_item_list = self.scenario_creation(njobs)
        super().__init__(
            request_item_list,
            model,
            qoi=None)

    def scenario_creation(self, njobs):

        # todo: Sumo sampling currently not supported. Possible changes my occur in multiple files
        scenario_creation = CrownetCreation(self.env_man, self.parameter_variation)
        request_item_list = scenario_creation.generate_scenarios(njobs)
        return request_item_list

if __name__ == "__main__":
    pass<|MERGE_RESOLUTION|>--- conflicted
+++ resolved
@@ -10,12 +10,9 @@
 from suqc.CommandBuilder.interfaces.Python3Command import Python3Command
 from suqc.environment import (
     CoupledEnvironmentManager,
+    VadereConsoleWrapper,
     AbstractEnvironmentManager,
-<<<<<<< HEAD
-    CrownetSumoEnvironmentManager, CrownetSumoWrapper, VadereEnvironmentManager,
-=======
     CrownetEnvironmentManager, 
->>>>>>> e21801a7
 )
 from omnetinireader.config_parser import OppConfigType
 from suqc.parameter.create import CoupledScenarioCreation, VadereScenarioCreation, CrownetCreation
@@ -106,6 +103,7 @@
         if len(request_item_list) == 0:
             raise ValueError("request_item_list has no entries.")
 
+        # self.model = AbstractConsoleWrapper.infer_model(model)
         self.model = model
         self.request_item_list = request_item_list
         # Can be None, if this is the case, no output data will be parsed to pd.DataFrame
@@ -129,11 +127,12 @@
         ## todo deep copy of model.
 
         self._create_output_path(request_item.output_path)
-        _model = deepcopy(self.model)
-
-        _model.add_argument("-f", request_item.scenario_path)
-        _model.add_argument("-o", request_item.output_path)
-        return_code, required_time, output_on_error = _model.run()
+
+        # return_code, required_time, output_on_error = self.model.run_simulation(
+        #     request_item.scenario_path, request_item.output_path
+        # )
+        output_on_error = None
+        return_code, required_time = self.model.run()
 
         is_results = self._interpret_return_value(
             return_code, request_item.parameter_id
@@ -404,6 +403,7 @@
             ini_path: str,
             parameter_dict_list: List[dict],
             qoi: Union[str, List[str]],
+            # model: Union[str, AbstractConsoleWrapper],
             model: Command,
             post_changes=PostScenarioChangesBase(apply_default=True),
             njobs_create_scenarios=1,
@@ -656,7 +656,6 @@
         par_id = request_item.parameter_id
         run_id = request_item.run_id
         start_file = self.env_man.get_name_run_script_file()
-        _model = deepcopy(self.model)
 
         dirname = os.path.join(
             self.env_man.get_env_outputfolder_path(),
@@ -664,8 +663,8 @@
         )
 
         output_on_error = None
-        _model.override_host_config(os.path.basename(dirname))
-        return_code, required_time = _model.run(cwd=dirname, file_name=start_file)
+        self.model.override_host_config(os.path.basename(dirname))
+        return_code, required_time = self.model.run(cwd=dirname, file_name=start_file)
 
         filepath = f"{dirname}/results/**/*.scenario"
         file = glob.glob(filepath, recursive=True)
@@ -754,7 +753,7 @@
             scenario_path: str,
             parameter_dict_list: List[dict],
             qoi: Union[str, List[str]],
-            model: Command,
+            model: Union[str, VadereConsoleWrapper],
             scenario_runs=1,
             post_changes=PostScenarioChangesBase(apply_default=True),
             njobs_create_scenarios=1,
@@ -784,10 +783,10 @@
             self.remove_output = False  # Do not remove the folder because this is done with the remote procedure
             env = env_remote
 
-        parameter_variation = UserDefinedSampling(parameter_dict_list)
-        parameter_variation = parameter_variation.multiply_scenario_runs(
-            scenario_runs=scenario_runs
-        )
+        # parameter_variation = SeedManager(parameter_dict_list)
+        # parameter_variation = parameter_variation.multiply_scenario_runs(
+        #     scenario_runs=scenario_runs
+        # )
 
         super(DictVariation, self).__init__(
             env_man=env,
@@ -807,7 +806,7 @@
             key: str,
             values: np.ndarray,
             qoi: Union[str, List[str]],
-            model: Command,
+            model: Union[str, VadereConsoleWrapper],
             scenario_runs=1,
             post_changes=PostScenarioChangesBase(apply_default=True),
             output_path=None,
@@ -1065,9 +1064,6 @@
         )
 
 
-<<<<<<< HEAD
-class CrownetSumoRequest(Request):
-=======
 # class CrownetVadereControlRequest(Request):
 #     """
 #         Request class for crownet based simulation with omnet and sumo.
@@ -1195,7 +1191,6 @@
 #         return r_item
 
 class CrownetRequest(Request):
->>>>>>> e21801a7
     """
     Request class for crownet based simulation with omnet and sumo.
     Currently no qoi are supported. This Request only runs the simulation
