#!/usr/bin/env python3

import json
import multiprocessing
import os
import shutil

from suqc.environment import VadereConsoleWrapper
from suqc.parameter.create import VadereScenarioCreation
from suqc.parameter.postchanges import PostScenarioChangesBase
from suqc.parameter.sampling import *
from suqc.qoi import QuantityOfInterest
from suqc.remote import ServerRequest
from suqc.utils.general import create_folder, njobs_check_and_set, parent_folder_clean


class RequestItem(object):

    def __init__(self, parameter_id, run_id, scenario_path, base_path, output_folder):
        self.parameter_id = parameter_id
        self.run_id = run_id
        self.base_path = base_path
        self.output_folder = output_folder
        self.scenario_path = scenario_path

        self.output_path = os.path.join(self.base_path, self.output_folder)

    def add_qoi_result(self, qoi_result):
        self.qoi_result = qoi_result

    def add_meta_info(self, required_time, return_code):
        self.required_time = required_time
        self.return_code = return_code


class Request(object):

    PARAMETER_ID = "id"
    RUN_ID = "run_id"

    def __init__(self, request_item_list: List[RequestItem], model: Union[str, VadereConsoleWrapper],
                 qoi: Union[QuantityOfInterest, None]):

        if len(request_item_list) == 0:
            raise ValueError("request_item_list has no entries.")

        self.model = VadereConsoleWrapper.infer_model(model)
        self.request_item_list = request_item_list
        # Can be None, if this is the case, no output data will be parsed to pd.DataFrame
        self.qoi = qoi

        # Return values as pd.DataFrame from all runs (they cannot be included directly by the runs,
        # because Python's mulitprocessing is not shared memory due to the GIL (i.e. different/independent processes
        # are created
        self.compiled_qoi_data = None
        self.compiled_run_info = None

    def _interpret_return_value(self, ret_val, par_id):
        if ret_val == 0:
            return True
        else:  # ret_val != 0
            print(f"WARNING: Simulation with parameter setting {par_id} failed.")
            return False

    def _single_request(self, request_item: RequestItem) -> RequestItem:

        self._create_output_path(request_item.output_path)

        return_code, required_time, output_on_error = \
            self.model.run_simulation(request_item.scenario_path, request_item.output_path)

        is_results = self._interpret_return_value(return_code, request_item.parameter_id)

        if is_results and self.qoi is not None:
            result = self.qoi.read_and_extract_qois(par_id=request_item.parameter_id, run_id=request_item.run_id,
                                                    output_path=request_item.output_path)
        elif not is_results and self.qoi is not None:
            # something went wrong during run
            assert output_on_error is not None

            filename_stdout = "stdout_on_error.txt"
            filename_stderr = "stderr_on_error.txt"
            self._write_console_output(output_on_error["stdout"],
                                       request_item.output_path,
                                       filename_stdout)
            self._write_console_output(output_on_error["stderr"],
                                       request_item.output_path,
                                       filename_stderr)
            result = None
        else:
            result = None

        if self.qoi is not None and not is_results:
            required_time = np.nan

        request_item.add_qoi_result(result)
        request_item.add_meta_info(required_time=required_time, return_code=return_code)

        # Because of the multi-processor part, don't try to already add the results here to _results_df
        return request_item

    def _create_output_path(self, output_path):
        create_folder(output_path, delete_if_exists=True)
        return output_path

    def _write_console_output(self, msg, output_path, filename):
        _file = os.path.abspath(os.path.join(output_path, filename))

        if msg is not None:
            with open(_file, "wb") as out:
                out.write(msg)

    def _compile_qoi(self):

        qoi_results = [item_.qoi_result for item_ in self.request_item_list]

        filenames = None
        for ires in qoi_results:
            if ires is not None:
                # it is assumed that the the keys for all elements in results are the same!
                # TODO: this assumption may fail... possibly better to check for this!
                filenames = list(ires.keys())
                break

        if filenames is None:
            print("WARNING: All simulations failed, only 'None' results. Look in the "
                  "output folder for error messages.")
            final_results = None
        else:
            # Successful runs are collected and are concatenated into a single pd.DataFrame below
            final_results = dict()

            for filename in filenames:

                collected_df = [item_[filename] for item_ in qoi_results if item_ is not None]
                collected_df = pd.concat(collected_df, axis=0)

                final_results[filename] = collected_df

        if filenames is not None and len(filenames) == 1:
            # There is no need to have the key/value if only one file was requested.
            final_results = final_results[filenames[0]]

        return final_results

    def _compile_run_info(self):
        data = [(item_.parameter_id, item_.run_id, item_.required_time, item_.return_code) for item_ in self.request_item_list]
        df = pd.DataFrame(data, columns=[self.PARAMETER_ID, self.RUN_ID, "required_wallclock_time", "return_code"])
        df.set_index(keys=[self.PARAMETER_ID, self.RUN_ID], inplace=True)
        return df

    def _sp_query(self):
        # enumerate returns tuple(par_id, scenario filepath) see ParameterVariation.generate_vadere_scenarios and
        # ParameterVariation._vars_object()
        for i, request_item in enumerate(self.request_item_list):
            self.request_item_list[i] = self._single_request(request_item)

    def _mp_query(self, njobs):
        pool = multiprocessing.Pool(processes=njobs)
        self.request_item_list = pool.map(self._single_request, self.request_item_list)

    def run(self, njobs: int = 1):

        # nr of rows = nr of parameter settings = #simulations
        nr_simulations = len(self.request_item_list)
        njobs = njobs_check_and_set(njobs=njobs, ntasks=nr_simulations)

        if njobs == 1:
            self._sp_query()
        else:
            self._mp_query(njobs=njobs)

        if self.qoi is not None:
            self.compiled_qoi_data = self._compile_qoi()

        self.compiled_run_info = self._compile_run_info()
        return self.compiled_qoi_data, self.compiled_run_info


class VariationBase(Request, ServerRequest):

    def __init__(self,
                 env_man: EnvironmentManager,
                 parameter_variation: ParameterVariationBase,
                 model: str,
                 qoi: Union[str, List[str], QuantityOfInterest],
                 post_changes: PostScenarioChangesBase = None,
                 njobs: int = 1,
                 remove_output=False):

        self.parameter_variation = parameter_variation
        self.env_man = env_man
        self.post_changes = post_changes
        self.model = model
        self.remove_output = remove_output

        if qoi is None and remove_output:
            raise ValueError("it does not make sense: not collecting a qoi (qoi=None and "
                             "not keeping the output (remove_output=False).")

        if isinstance(qoi, (str, list)):
            self.qoi = QuantityOfInterest(basis_scenario=self.env_man.basis_scenario, requested_files=qoi)
        else:
            self.qoi = qoi

        scenario_creation = VadereScenarioCreation(self.env_man, self.parameter_variation, self.post_changes)
        request_item_list = scenario_creation.generate_vadere_scenarios(njobs)

        super(VariationBase, self).__init__(request_item_list, self.model, self.qoi)
        ServerRequest.__init__(self)

    def _remove_output(self):
        if self.env_man.env_path is not None:
            shutil.rmtree(self.env_man.env_path)

    def run(self, njobs: int = 1):
        qoi_result_df, meta_info = super(VariationBase, self).run(njobs)

        # add another level to distinguish the columns with the parameter lookup
        meta_info.columns = pd.MultiIndex.from_arrays([["MetaInfo"] * meta_info.shape[1], meta_info.columns])
        lookup_df = pd.concat([self.parameter_variation.points, meta_info], axis=1)

        if self.remove_output:
            self._remove_output()

        return lookup_df, qoi_result_df

    @classmethod
    def _remote_run(cls, remote_pickle_arg_path):

        kwargs = cls.open_arg_pickle(remote_pickle_arg_path)
        env_man = EnvironmentManager(base_path=None, env_name=kwargs["remote_env_name"])

        setup = cls(env_man=env_man,
                    parameter_variation=kwargs["parameter_variation"],
                    model=kwargs["model"],
                    qoi=kwargs["qoi"],
                    post_changes=kwargs["post_changes"],
                    njobs=kwargs["njobs"],
                    remove_output=False)  # the output for remote will be removed after all is transferred

        res = setup.run(kwargs["njobs"])
        cls.dump_result_pickle(res, kwargs["remote_pickle_res_path"])

    def remote(self, njobs=1):
        pickle_content = {"qoi": self.qoi,
                          "parameter_variation": self.parameter_variation,
                          "post_changes": self.post_changes,
                          "njobs": njobs}

        local_transfer_files = {"path_basis_scenario": self.env_man.path_basis_scenario}

        remote_result = super(VariationBase, self)._remote_ssh_logic(local_env_man=self.env_man,
                                                                     local_pickle_content=pickle_content,
                                                                     local_transfer_files=local_transfer_files,
                                                                     local_model_obj=self.model,
                                                                     class_name="VariationBase",
                                                                     transfer_output=not self.remove_output)
        return remote_result


@DeprecationWarning
class SampleVariation(VariationBase, ServerRequest):

    def __init__(self,
                 scenario_path: str,
                 parameter_sampling: ParameterVariationBase,
                 qoi: Union[str, List[str]],
                 model: Union[str, VadereConsoleWrapper],
                 scenario_runs=1,
                 output_path=None,
                 output_folder=None,
                 remove_output=False,
                 env_remote=None):
        # TODO
        pass


class DictVariation(VariationBase, ServerRequest):

    def __init__(self,
                 scenario_path: str,
                 parameter_dict_list: List[dict],
                 qoi: Union[str, List[str]],
                 model: Union[str, VadereConsoleWrapper],
                 scenario_runs=1,
                 post_changes=PostScenarioChangesBase(apply_default=True),
                 njobs_create_scenarios=1,
                 output_path=None,
                 output_folder=None,
                 remove_output=False,
                 env_remote=None):

        self.scenario_path = scenario_path
        self.remove_output = remove_output

        assert os.path.exists(scenario_path) and scenario_path.endswith(".scenario"), \
            "Filepath must exist and the file has to end with .scenario"

        if env_remote is None:
            env = EnvironmentManager.create_variation_env(basis_scenario=self.scenario_path,
                                                          base_path=output_path,
                                                          env_name=output_folder,
                                                          handle_existing="ask_user_replace")
            self.env_path = env.env_path
        else:
            self.env_path = env_remote.env_path
            self.remove_output = False  # Do not remove the folder because this is done with the remote procedure
            env = env_remote

        parameter_variation = UserDefinedSampling(parameter_dict_list)
        parameter_variation = parameter_variation.multiply_scenario_runs(scenario_runs=scenario_runs)

        super(DictVariation, self).__init__(env_man=env,
                                            parameter_variation=parameter_variation,
                                            model=model,
                                            qoi=qoi,
                                            post_changes=post_changes,
                                            njobs=njobs_create_scenarios,
                                            remove_output=remove_output)


class SingleKeyVariation(DictVariation, ServerRequest):

    def __init__(self, scenario_path: str,
                 key: str,
                 values: np.ndarray,
                 qoi: Union[str, List[str]],
                 model: Union[str, VadereConsoleWrapper],
                 scenario_runs=1,
                 post_changes=PostScenarioChangesBase(apply_default=True),
                 output_path=None,
                 output_folder=None,
                 remove_output=False,
                 env_remote=None):

        self.key = key
        self.values = values

        simple_grid = [{key: v} for v in values]
        super(SingleKeyVariation, self).__init__(scenario_path=scenario_path,
                                                 parameter_dict_list=simple_grid,
                                                 qoi=qoi,
                                                 model=model,
                                                 scenario_runs=scenario_runs,
                                                 post_changes=post_changes,
                                                 output_folder=output_folder,
                                                 output_path=output_path,
                                                 remove_output=remove_output,
                                                 env_remote=env_remote)


class FolderExistScenarios(Request, ServerRequest):

    def __init__(self, path_scenario_folder, model, scenario_runs=1, output_path=None,
                 output_folder=None,
                 handle_existing="ask_user_replace"):

        self.scenario_runs = scenario_runs
        assert os.path.exists(path_scenario_folder)
        self.path_scenario_folder = path_scenario_folder

        self.env_man = EnvironmentManager.create_new_environment(base_path=output_path, env_name=output_folder,
                                                                 handle_existing=handle_existing)

        request_item_list = list()

        for filename in os.listdir(os.path.abspath(path_scenario_folder)):
            file_base_name = os.path.basename(filename)

            if file_base_name.endswith(".scenario"):
                scenario_name = file_base_name.replace(".scenario", "")

                request_item = self._generate_request_items(
                    scenario_name=scenario_name, filename=filename)

<<<<<<< HEAD
                request_item_list += request_item

=======
>>>>>>> f75af942
        super(FolderExistScenarios, self).__init__(request_item_list=request_item_list,
                                                   model=model,
                                                   qoi=None)
        ServerRequest.__init__(self)

    @classmethod
    def _remote_run(cls, remote_pickle_arg_path):

        kwargs = cls.open_arg_pickle(remote_pickle_arg_path)

        setup = cls(path_scenario_folder=kwargs["remote_folder_path"], model=kwargs["model"],
                    output_folder=kwargs["remote_env_name"], handle_existing="write_in")
        res = setup.run(kwargs["njobs"])
        cls.dump_result_pickle(res, kwargs["remote_pickle_res_path"])

    def _generate_request_items(self, scenario_name, filename):

        # generate request item for each scenario run
        scenario_request_items = list()
        for run in range(self.scenario_runs):

            item = RequestItem(parameter_id=scenario_name,
                               run_id=run,
                               scenario_path=os.path.join(self.path_scenario_folder, filename),
                               base_path=self.env_man.env_path,
                               output_folder="_".join([scenario_name, "output",
                                                       "" if self.scenario_runs == 1
                                                       else str(run)]))

            scenario_request_items.append(item)
        return scenario_request_items

    def remote(self, njobs=1):

        local_pickle_content = {"njobs": njobs}

        local_transfer_files = dict()
        for i, request in enumerate(self.request_item_list):
            local_transfer_files["scenario_path_{i}"] = request.scenario_path

        self._remote_ssh_logic(local_env_man=self.env_man,
                               local_pickle_content=local_pickle_content,
                               local_transfer_files=local_transfer_files,
                               local_model_obj=self.model,
                               class_name="FolderExistScenarios",
                               transfer_output=True)

    def run(self, njobs: int = 1):
        _, meta_info = super(FolderExistScenarios, self).run(njobs)
        return meta_info


class ProjectOutput(FolderExistScenarios):

    def __init__(self, project_path, model):

        if not os.path.exists(project_path):
            raise ValueError(f"project_path {project_path} odes not exist.")

        if not os.path.isfile(project_path) or not project_path.endswith(".project"):
            raise ValueError(f"project_path has to be the path to a Vadere project file (ending with .project).")

        parent_path = parent_folder_clean(project_path)

        # This is by Vaderes convention:
        path_scenario_folder = os.path.join(parent_path, "scenarios")
        super(ProjectOutput, self).__init__(path_scenario_folder=path_scenario_folder,
                                            model=model,
                                            output_path=parent_path,
                                            output_folder="output")


class SingleExistScenario(Request, ServerRequest):

    def __init__(self, path_scenario,
                 qoi,
                 model,
                 scenario_runs=1,
                 output_path=None,
                 output_folder=None,
                 handle_existing="ask_user_replace"):

        self.path_scenario = os.path.abspath(path_scenario)
        assert os.path.exists(self.path_scenario) and self.path_scenario.endswith(".scenario")

        scenario_name = os.path.basename(path_scenario).replace(".scenario", "")

        self.env_man = EnvironmentManager.create_new_environment(base_path=output_path,
                                                                 env_name=output_folder,
                                                                 handle_existing=handle_existing)
        self.scenario_runs = scenario_runs

        if qoi is not None:
            if isinstance(qoi, (str, list)):
                with open(path_scenario, "r") as f:
                    basis_scenario = json.load(f)
                qoi = QuantityOfInterest(basis_scenario=basis_scenario, requested_files=qoi)
            else:
                raise ValueError("Invalid format of Quantity of Interest")

        request_item_list = self._generate_request_list(scenario_name=scenario_name, path_scenario=path_scenario)

        super(SingleExistScenario, self).__init__(request_item_list=request_item_list,
                                                  model=model,
                                                  qoi=qoi)
        ServerRequest.__init__(self)

    def _generate_request_list(self, scenario_name, path_scenario):

        if self.scenario_runs == 1:
            # No need to attach the run_id if there is only one run
            output_folder = lambda run_id: os.path.join(self.env_man.env_name, "vadere_output")
        else:
            output_folder = lambda run_id: os.path.join(self.env_man.env_name,
                                                        f"vadere_output_{str(run_id).zfill(len(str(run_id)))}")

        request_item_list = list()
        for run_id in range(self.scenario_runs):
            request_item = RequestItem(parameter_id=scenario_name,
                                       run_id=run_id,
                                       scenario_path=path_scenario,
                                       base_path=self.env_man.base_path,
                                       output_folder=output_folder(run_id=run_id))
            request_item_list.append(request_item)
        return request_item_list

    def run(self, njobs: int = 1):
        res = super(SingleExistScenario, self).run(njobs)
        return res

    @classmethod
    def _remote_run(cls, remote_pickle_arg_path):

        kwargs = cls.open_arg_pickle(remote_pickle_arg_path)

        setup = cls(path_scenario=kwargs["path_scenario"],
                    qoi=kwargs["qoi"],
                    model=kwargs["model"],
                    scenario_runs=kwargs["scenario_runs"],
                    output_path=None,
                    output_folder=kwargs["remote_env_name"],
                    handle_existing="write_in")  # needs to write in because the environment already exists

        res = setup.run(njobs=kwargs["njobs"])
        cls.dump_result_pickle(res, kwargs["remote_pickle_res_path"])

    def remote(self, njobs=1):

        local_pickle_content = {"njobs": njobs, "qoi": self.qoi, "scenario_runs": self.scenario_runs}
        local_transfer_files = {"path_scenario": self.path_scenario}

        self._remote_ssh_logic(local_env_man=self.env_man,
                               local_pickle_content=local_pickle_content,
                               local_transfer_files=local_transfer_files,
                               local_model_obj=self.model,
                               class_name="SingleExistScenario",
                               transfer_output=True)


if __name__ == "__main__":
    pass<|MERGE_RESOLUTION|>--- conflicted
+++ resolved
@@ -374,11 +374,8 @@
                 request_item = self._generate_request_items(
                     scenario_name=scenario_name, filename=filename)
 
-<<<<<<< HEAD
                 request_item_list += request_item
 
-=======
->>>>>>> f75af942
         super(FolderExistScenarios, self).__init__(request_item_list=request_item_list,
                                                    model=model,
                                                    qoi=None)
